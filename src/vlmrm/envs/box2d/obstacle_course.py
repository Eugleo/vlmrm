--- conflicted
+++ resolved
@@ -2,9 +2,9 @@
 
 import itertools
 import math
+import os
 import random
 from typing import Literal, Optional, Tuple, Union
-import os
 
 import gymnasium as gym
 import numpy as np
@@ -48,11 +48,10 @@
 GRASS_DRAG = 100
 
 SCALE = 2.0  # Track scale
-PLAYFIELD = 50 * max(MAZE_W, MAZE_H) / SCALE # 4000 / SCALE  # Game over boundary
+PLAYFIELD = 50 * max(MAZE_W, MAZE_H) / SCALE  # 4000 / SCALE  # Game over boundary
 FPS = 50  # Frames per second
-ZOOM = 10 # 2.7  # Camera zoom
+ZOOM = 10  # 2.7  # Camera zoom
 ZOOM_FOLLOW = True  # Set to False for fixed view (don't use zoom)
-
 
 
 TRACK_WIDTH = 40 / SCALE
@@ -461,8 +460,6 @@
             )
             self.fuel_spent += dt * ENGINE_POWER * w.gas
 
-
-
             if w.brake >= 0.9:
                 w.omega = 0
             elif w.brake > 0:
@@ -833,7 +830,12 @@
             for d in idxs:
                 dx = d if edge.direction == "E" else 0
                 dy = d if edge.direction == "N" else 0
-                result.add((edge.x * EDGE_LEN + dx - GRASS_DIM * 3/4, edge.y * EDGE_LEN + dy - GRASS_DIM * 3/4))
+                result.add(
+                    (
+                        edge.x * EDGE_LEN + dx - GRASS_DIM * 3 / 4,
+                        edge.y * EDGE_LEN + dy - GRASS_DIM * 3 / 4,
+                    )
+                )
         return list(result)
 
     def _roadpiece_to_poly(self, roadpiece, is_secret):
@@ -974,23 +976,20 @@
         if ZOOM_FOLLOW:
             angle = 0  # -self.car.hull.angle
             # Animating first second zoom.
-            zoom = 0.1 * SCALE * max(1 - self.t, 0) + 0.5 * ZOOM * SCALE * min(self.t, 1)
+            zoom = 0.1 * SCALE * max(1 - self.t, 0) + 0.5 * ZOOM * SCALE * min(
+                self.t, 1
+            )
             scroll_x = -(self.car.hull.position[0]) * zoom
             scroll_y = -(self.car.hull.position[1]) * zoom
         else:
             angle = 0
             zoom = ZOOM * SCALE * 0.1
             # center the x coordinate on the middle of the maze
-<<<<<<< HEAD
             if camera is None:
                 scroll_x = -MAZE_W * TRACK_WIDTH / 2 * 2 * zoom
                 scroll_y = 0
             else:
                 scroll_x, scroll_y = camera
-=======
-            scroll_x = - MAZE_W * TRACK_WIDTH / 2 * 2 * zoom
-            scroll_y = 0
->>>>>>> eb423f21
 
         trans = pygame.math.Vector2((scroll_x, scroll_y)).rotate_rad(angle)
         trans = (WINDOW_W / 2 + trans[0], WINDOW_H / 4 + trans[1])
@@ -1031,17 +1030,27 @@
             img_pool = np.array(
                 [
                     [
-                        [int(np.mean(img[i : i + scaledown, j : j + scaledown, k])) for k in range(0, img.shape[2])]
+                        [
+                            int(np.mean(img[i : i + scaledown, j : j + scaledown, k]))
+                            for k in range(0, img.shape[2])
+                        ]
                         for j in range(0, img.shape[1], scaledown)
                     ]
                     for i in range(0, img.shape[0], scaledown)
                 ]
             )
             # use rgb_to_shell_code to convert each triple of rgb values in img_pool to a shell code
-            shell_codes = "\n".join([
-                "".join([f"{rgb_to_shell_code(img_pool[i, j])}{full_block}"
-                        for j in range(0, img_pool.shape[1])])
-                    for i in range(0, img_pool.shape[0])]) + rgb_to_shell_code(None)
+            shell_codes = "\n".join(
+                [
+                    "".join(
+                        [
+                            f"{rgb_to_shell_code(img_pool[i, j])}{full_block}"
+                            for j in range(0, img_pool.shape[1])
+                        ]
+                    )
+                    for i in range(0, img_pool.shape[0])
+                ]
+            ) + rgb_to_shell_code(None)
             print("scaledown:", scaledown)
             print(shell_codes)
             return img
@@ -1088,20 +1097,25 @@
         # )
         # self.surf.blit(grass_texture, (2.4*bounds, 0.9*bounds))
 
-
         for poly in grass:
             poly = [(p[0], p[1]) for p in poly]
             assert len(poly) == 4
             poly_width = abs(poly[0][0] - poly[1][0])
             poly_height = abs(poly[0][1] - poly[3][1])
             grass_texture = pygame.transform.scale(
-                grass_texture, (2*int(poly_width * zoom), 2*int(poly_height * zoom))
+                grass_texture, (2 * int(poly_width * zoom), 2 * int(poly_height * zoom))
             )
-            self.surf.blit(grass_texture, (poly[0][0] * zoom + translation[0], poly[0][1] * zoom + translation[1]))
-
-            #self._draw_colored_polygon(
+            self.surf.blit(
+                grass_texture,
+                (
+                    poly[0][0] * zoom + translation[0],
+                    poly[0][1] * zoom + translation[1],
+                ),
+            )
+
+            # self._draw_colored_polygon(
             #   self.surf, poly, self.grass_color, zoom, translation, angle
-            #)
+            # )
 
         # draw road
         for poly, color in self.road_poly:
@@ -1209,6 +1223,7 @@
             pygame.display.quit()
             self.isopen = False
             pygame.quit()
+
 
 def parse_qsteps(stepstr):
     """Parse a string of 'wasd ' steps formatted like '10wd5a2 2s' into a list of steps"""
@@ -1262,7 +1277,6 @@
                         a[2] = 0
                 if event.type == pygame.QUIT:
                     quit = True
-<<<<<<< HEAD
                 if event.key == pygame.K_w:
                     camera = (camera[0], camera[1] - 100)
                 if event.key == pygame.K_s:
@@ -1271,19 +1285,6 @@
                     camera = (camera[0] + 100, camera[1])
                 if event.key == pygame.K_d:
                     camera = (camera[0] - 100, camera[1])
-
-            if event.type == pygame.KEYUP:
-                if event.key == pygame.K_LEFT:
-                    a[0] = 0
-                if event.key == pygame.K_RIGHT:
-                    a[0] = 0
-                if event.key == pygame.K_UP:
-                    a[1] = 0
-                if event.key == pygame.K_DOWN:
-                    a[2] = 0
-
-            if event.type == pygame.QUIT:
-=======
         elif render_mode == "shell_state_pixels":
             if qsteps:
                 input_str = qsteps.pop(0)
@@ -1313,10 +1314,11 @@
             if "r" in input_str:
                 restart = True
             if "q" in input_str:
->>>>>>> eb423f21
                 quit = True
         else:
-            raise ValueError(f"Invalid render_mode: {render_mode} (must be 'human' or 'shell_state_pixels')")
+            raise ValueError(
+                f"Invalid render_mode: {render_mode} (must be 'human' or 'shell_state_pixels')"
+            )
 
     env = ObstacleCourse(render_mode="shell_state_pixels")  # "human")
 
@@ -1330,15 +1332,10 @@
         steps = 0
         restart = False
         while True:
-<<<<<<< HEAD
-            register_input()
-            s, r, terminated, truncated, info = env.step(a, camera)
-=======
             register_input(env.render_mode)
             if env.render_mode == "shell_state_pixels" and not qsteps:
-                 env.render()
-            s, r, terminated, truncated, info = env.step(a)
->>>>>>> eb423f21
+                env.render()
+            s, r, terminated, truncated, info = env.step(a, camera)
             total_reward += r
             if steps % 200 == 0 or terminated or truncated:
                 print("\naction " + str([f"{x:+0.2f}" for x in a]))
